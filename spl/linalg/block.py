--- conflicted
+++ resolved
@@ -91,11 +91,7 @@
         if blocks:
             # Verify that vectors belong to correct spaces and store them
             assert isinstance( blocks, (list, tuple) )
-<<<<<<< HEAD
-            assert all( (Vi is b.space) for Vi,b in zip( V.spaces, blocks ) )
-=======
             assert all( (Vi is bi.space) for Vi,bi in zip( V.spaces, blocks ) )
->>>>>>> 37f50fe7
             self._blocks = list( blocks )
         else:
             # TODO: Each block is a 'zeros' vector of the correct space for now,
