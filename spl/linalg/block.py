# coding: utf-8
#
# Copyright 2018 Jalal Lakhlili, Yaman Güçlü

import numpy as np
from collections        import OrderedDict
<<<<<<< HEAD
import numpy as np
=======
from scipy.sparse       import coo_matrix, bmat
>>>>>>> dde1d780

from spl.linalg.basic   import VectorSpace, Vector, LinearOperator
from spl.linalg.stencil import StencilMatrix, StencilVector

__all__ = ['ProductSpace', 'BlockVector', 'BlockLinearOperator', 'BlockMatrix']

#===============================================================================
class ProductSpace( VectorSpace ):
    """
    Product Vector Space V of two Vector Spaces (V1,V2) or more.

    Parameters
    ----------
    *spaces : spl.linalg.basic.VectorSpace
        A list of Vector Spaces.

    """
    def __init__( self,  *spaces ):

        assert all( isinstance( Vi, VectorSpace ) for Vi in spaces )

        # We store the spaces in a Tuple because they will not be changed
        self._spaces = tuple( spaces )

    #--------------------------------------
    # Abstract interface
    #--------------------------------------
    @property
    def dimension( self ):
        """
        The dimension of a product space V = (V1, V2, ...] is the cardinality
        (i.e. the number of vectors) of a basis of V over its base field.

        """
        return sum( Vi.dimension for Vi in self._spaces )

    # ...
    def zeros( self ):
        """
        Get a copy of the null element of the product space V = [V1, V2, ...]

        Returns
        -------
        null : BlockVector
            A new vector object with all components equal to zero.

        """
        return BlockVector( self, blocks=[Vi.zeros() for Vi in self._spaces] )

    #--------------------------------------
    # Other properties/methods
    #--------------------------------------
    @property
    def spaces( self ):
        return self._spaces

    @property
    def n_blocks( self ):
        return len( self._spaces )

    def __getitem__( self, key ):
        return self._spaces[key]

#===============================================================================
class BlockVector( Vector ):
    """
    Block of Vectors, which is an element of a ProductSpace.

    Parameters
    ----------
    V : spl.linalg.block.ProductSpace
        Space to which the new vector belongs.

    blocks : list or tuple (spl.linalg.basic.Vector)
        List of Vector objects, belonging to the correct spaces (optional).

    """
    def __init__( self,  V, blocks=None ):

        assert isinstance( V, ProductSpace )
        self._space = V

        # We store the blocks in a List so that we can change them later.
        if blocks:
            # Verify that vectors belong to correct spaces and store them
            assert isinstance( blocks, (list, tuple) )
            assert all( (Vi is bi.space) for Vi,bi in zip( V.spaces, blocks ) )
            self._blocks = list( blocks )
        else:
            # TODO: Each block is a 'zeros' vector of the correct space for now,
            # but in the future we would like 'empty' vectors of the same space.
            self._blocks = [Vi.zeros() for Vi in V.spaces]

    #--------------------------------------
    # Abstract interface
    #--------------------------------------
    @property
    def space( self ):
        return self._space

    #...
    def dot( self, v ):

        assert isinstance( v, BlockVector )
        assert v._space is self._space

        return sum( b1.dot( b2 ) for b1,b2 in zip( self._blocks, v._blocks ) )

    #...
    def copy( self ):
        return BlockVector( self._space, [b.copy() for b in self._blocks] )

    #...
    def __mul__( self, a ):
        return BlockVector( self._space, [b*a for b in self._blocks] )

    #...
    def __rmul__( self, a ):
        return BlockVector( self._space, [a*b for b in self._blocks] )

    #...
    def __add__( self, v ):
        assert isinstance( v, BlockVector )
        assert v._space is self._space
        return BlockVector( self._space, [b1+b2 for b1,b2 in zip( self._blocks, v._blocks )] )

    #...
    def __sub__( self, v ):
        assert isinstance( v, BlockVector )
        assert v._space is self._space
        return BlockVector( self._space, [b1-b2 for b1,b2 in zip( self._blocks, v._blocks )] )

    #...
    def __imul__( self, a ):
        for b in self._blocks:
            b *= a
        return self

    #...
    def __iadd__( self, v ):
        assert isinstance( v, BlockVector )
        assert v._space is self._space
        for b1,b2 in zip( self._blocks, v._blocks ):
            b1 += b2
        return self

    #...
    def __isub__( self, v ):
        assert isinstance( v, BlockVector )
        assert v._space is self._space
        for b1,b2 in zip( self._blocks, v._blocks ):
            b1 -= b2
        return self

    #--------------------------------------
    # Other properties/methods
    #--------------------------------------
    def __getitem__( self, key ):
        return self._blocks[key]

    # ...
    def __setitem__( self, key, value ):
        assert value.space == self.space[key]
        self._blocks[key] = value

    # ...
    @property
    def n_blocks( self ):
        return len( self._blocks )

    # ...
    @property
    def blocks( self ):
        return tuple( self._blocks )

    # ...
<<<<<<< HEAD
    def set_blocks( self, blocks ):
        """
        Parameters
        ----------
        blocks : list or tuple (spl.linalg.basic.Vector)
        List of Vector objects, belonging to the correct spaces.
        """

        assert isinstance( blocks, (list, tuple) )
        V = self.space
        # Verify that vectors belong to correct spaces and store them
        assert all( (Vi is b.space) for Vi,b in zip( V.spaces, blocks ) )
        self._blocks = list( blocks )
=======
    def toarray( self ):
        return np.concatenate( [bi.toarray() for bi in self._blocks] )
>>>>>>> dde1d780

    # ...
    def toarray(self):
        args = []
        for a in self.blocks:
            if isinstance(a, BlockVector):
                args += [a.toarray()]

            elif isinstance(a, StencilVector):
                args += [a.toarray()]

            elif isinstance(a, np.ndarray):
                args += [a]

            else:
                raise TypeError('Expecting a StencilVector, BlockVector or numpy.ndarray')

        return np.concatenate(args)


#===============================================================================
class BlockLinearOperator( LinearOperator ):
    """
    Linear operator that can be written as blocks of other Linear Operators.

    Parameters
    ----------
    V1 : spl.linalg.block.ProductSpace
        Domain of the new linear operator.

    V2 : spl.linalg.block.ProductSpace
        Codomain of the new linear operator.

    blocks : dict | (list of lists) | (tuple of tuples)
        LinearOperator objects (optional).

        a) 'blocks' can be dictionary with
            . key   = tuple (i, j), where i and j are two integers >= 0
            . value = corresponding LinearOperator Lij

        b) 'blocks' can be list of lists (or tuple of tuples) where blocks[i][j]
            is the LinearOperator Lij (if None, we assume null operator)

    """
    def __init__( self, V1, V2, blocks=None ):

        assert isinstance( V1, ProductSpace )
        assert isinstance( V2, ProductSpace )

        self._domain   = V1
        self._codomain = V2
        self._blocks   = OrderedDict()

        # Store blocks in OrderedDict (hence they can be manually changed later)
        if blocks:

            if isinstance( blocks, dict ):
                for (i,j), Lij in blocks.items():
                    self[i,j] = Lij

            elif isinstance( blocks, (list, tuple) ):
                blocks = np.array( blocks, dtype=object )
                for (i,j), Lij in np.ndenumerate( blocks ):
                    self[i,j] = Lij

            else:
                raise ValueError( "Blocks can only be given as dict or 2D list/tuple." )

    #--------------------------------------
    # Abstract interface
    #--------------------------------------
    @property
    def domain( self ):
        return self._domain

    # ...
    @property
    def codomain( self ):
        return self._codomain

    # ...
    def dot( self, v, out=None ):

        assert isinstance( v, BlockVector )
        assert v.space is self._codomain
        assert all( v.blocks )

        if out is not None:
            assert isinstance( out, BlockVector )
            assert out.space is self._domain
            out *= 0.0
        else:
            out = BlockVector( self._domain )

        for (i,j), Lij in self._blocks.items():
            out[i] += Lij.dot( v[j] )

        return out

    #--------------------------------------
    # Other properties/methods
    #--------------------------------------
    @property
    def blocks( self ):
        """ Immutable 2D view (tuple of tuples) of the linear operator,
            including the empty blocks as 'None' objects.
        """
        return tuple(
               tuple( self._blocks.get( (i,j), None ) for j in range( self.n_block_cols ) )
                                                      for i in range( self.n_block_rows ) )

    # ...
    @property
    def n_block_rows( self ):
        return self._codomain.n_blocks

    # ...
    @property
    def n_block_cols( self ):
        return self._domain.n_blocks

    # ...
    def __getitem__( self, key ):

        assert isinstance( key, tuple )
        assert len( key ) == 2
        assert 0 <= key[0] < self.n_block_rows
        assert 0 <= key[1] < self.n_block_cols

        return self._blocks.get( key, None )

    # ...
    def __setitem__( self, key, value ):

        assert isinstance( key, tuple )
        assert len( key ) == 2
        assert 0 <= key[0] < self.n_block_rows
        assert 0 <= key[1] < self.n_block_cols

        if value is None:
            self._blocks.pop( key, None )
            return

        i,j = key

        assert isinstance( value, LinearOperator )
        assert value.domain   is self.domain  [j]
        assert value.codomain is self.codomain[i]

        self._blocks[i,j] = value

#===============================================================================
class BlockMatrix( BlockLinearOperator ):
    """
    Linear operator that can be written as blocks of other Linear Operators,
    with the additional capability to be converted to COO sparse matrix format.

    Parameters
    ----------
    V1 : spl.linalg.block.ProductSpace
        Domain of the new linear operator.

    V2 : spl.linalg.block.ProductSpace
        Codomain of the new linear operator.

    blocks : dict | (list of lists) | (tuple of tuples)
        LinearOperator objects with 'tocoo()' method (optional).

        a) 'blocks' can be dictionary with
            . key   = tuple (i, j), where i and j are two integers >= 0
            . value = corresponding LinearOperator Lij

        b) 'blocks' can be list of lists (or tuple of tuples) where blocks[i][j]
            is the LinearOperator Lij (if None, we assume null operator)

    """
    #--------------------------------------
    # Other properties/methods
    #--------------------------------------
    def __setitem__( self, key, value ):

        i,j = key

        if value is None:
            pass

        elif not hasattr( value, 'tocoo' ):
            msg = "Block ({},{}) does not have 'tocoo()' method.".format( i,j )
            raise TypeError( msg )

<<<<<<< HEAD
        matrices = {}
        for k, M in list(self.blocks.items()):
            if isinstance( M, StencilMatrix ):
                matrices[k] = M.tocoo()
            else:
                raise NotImplementedError('TODO')
        # ...

        # ... compute the global nnz
        nnz = 0
        for k, M in list(self.blocks.items()):
            nnz += matrices[k].nnz
        # ...

        # ... compute number of rows and cols per block
        keys = list(matrices.keys())
        n_rows = zeros(n_block_rows, dtype=int)
        n_cols = zeros(n_block_cols, dtype=int)

        for i in range(0, n_block_rows):
            n = 0
            for j in range(0, n_block_cols):
                if (i,j) in keys:
                    n = matrices[i,j].shape[0]
                    break
            if n == 0:
                raise ValueError('At least one block must be non empty per row')
            n_rows[i] = n

        for j in range(0, n_block_cols):
            n = 0
            for i in range(0, n_block_rows):
                if (i,j) in keys:
                    n = matrices[i,j].shape[1]
                    break
            if n == 0:
                raise ValueError('At least one block must be non empty per col')
            n_cols[j] = n
        # ...

        # ...
        data = zeros(nnz)
        rows = zeros(nnz, dtype=int)
        cols = zeros(nnz, dtype=int)
        # ...

        # ...
        n = 0
        for ir in range(0, n_block_rows):
            for ic in range(0, n_block_cols):
                if (ir,ic) in keys:
                    A = matrices[ir,ic]

                    n += A.nnz

                    shift_row = 0
                    if ir > 0:
                        shift_row = sum(n_rows[:ir])

                    shift_col = 0
                    if ic > 0:
                        shift_col = sum(n_cols[:ic])

                    rows[n-A.nnz:n] = A.row[:] + shift_row
                    cols[n-A.nnz:n] = A.col[:] + shift_col
                    data[n-A.nnz:n] = A.data
        # ...

        # ...
        nr = n_rows.sum()
        nc = n_cols.sum()

        coo = coo_matrix((data, (rows, cols)), shape=(nr, nc))
=======
        super().__setitem__( key, value )

    # ...
    def tocoo( self ):
        """ Convert to Scipy's COO format.
        """
        # Convert all blocks to COO format
        blocks_coo = [[None for j in range( self.n_block_cols )] for i in range( self.n_block_rows )]
        for (i,j), Mij in self._blocks.items():
            blocks_coo[i][j] = Mij.tocoo()

        # Create COO matrix from blocks in COO format
        coo = bmat( blocks_coo, format='coo' )
>>>>>>> dde1d780
        coo.eliminate_zeros()

        # Sanity check
        assert coo.shape[0] == self.codomain.dimension
        assert coo.shape[1] == self.  domain.dimension

        return coo

    # ...
    def toarray( self ):
        """ Convert to 2D Numpy array.
        """
        return self.tocoo().toarray()<|MERGE_RESOLUTION|>--- conflicted
+++ resolved
@@ -4,14 +4,10 @@
 
 import numpy as np
 from collections        import OrderedDict
-<<<<<<< HEAD
-import numpy as np
-=======
 from scipy.sparse       import coo_matrix, bmat
->>>>>>> dde1d780
 
 from spl.linalg.basic   import VectorSpace, Vector, LinearOperator
-from spl.linalg.stencil import StencilMatrix, StencilVector
+from spl.linalg.stencil import StencilMatrix
 
 __all__ = ['ProductSpace', 'BlockVector', 'BlockLinearOperator', 'BlockMatrix']
 
@@ -56,7 +52,7 @@
             A new vector object with all components equal to zero.
 
         """
-        return BlockVector( self, blocks=[Vi.zeros() for Vi in self._spaces] )
+        return BlockVector( self, [Vi.zeros() for Vi in self._spaces] )
 
     #--------------------------------------
     # Other properties/methods
@@ -185,43 +181,8 @@
         return tuple( self._blocks )
 
     # ...
-<<<<<<< HEAD
-    def set_blocks( self, blocks ):
-        """
-        Parameters
-        ----------
-        blocks : list or tuple (spl.linalg.basic.Vector)
-        List of Vector objects, belonging to the correct spaces.
-        """
-
-        assert isinstance( blocks, (list, tuple) )
-        V = self.space
-        # Verify that vectors belong to correct spaces and store them
-        assert all( (Vi is b.space) for Vi,b in zip( V.spaces, blocks ) )
-        self._blocks = list( blocks )
-=======
     def toarray( self ):
         return np.concatenate( [bi.toarray() for bi in self._blocks] )
->>>>>>> dde1d780
-
-    # ...
-    def toarray(self):
-        args = []
-        for a in self.blocks:
-            if isinstance(a, BlockVector):
-                args += [a.toarray()]
-
-            elif isinstance(a, StencilVector):
-                args += [a.toarray()]
-
-            elif isinstance(a, np.ndarray):
-                args += [a]
-
-            else:
-                raise TypeError('Expecting a StencilVector, BlockVector or numpy.ndarray')
-
-        return np.concatenate(args)
-
 
 #===============================================================================
 class BlockLinearOperator( LinearOperator ):
@@ -393,81 +354,6 @@
             msg = "Block ({},{}) does not have 'tocoo()' method.".format( i,j )
             raise TypeError( msg )
 
-<<<<<<< HEAD
-        matrices = {}
-        for k, M in list(self.blocks.items()):
-            if isinstance( M, StencilMatrix ):
-                matrices[k] = M.tocoo()
-            else:
-                raise NotImplementedError('TODO')
-        # ...
-
-        # ... compute the global nnz
-        nnz = 0
-        for k, M in list(self.blocks.items()):
-            nnz += matrices[k].nnz
-        # ...
-
-        # ... compute number of rows and cols per block
-        keys = list(matrices.keys())
-        n_rows = zeros(n_block_rows, dtype=int)
-        n_cols = zeros(n_block_cols, dtype=int)
-
-        for i in range(0, n_block_rows):
-            n = 0
-            for j in range(0, n_block_cols):
-                if (i,j) in keys:
-                    n = matrices[i,j].shape[0]
-                    break
-            if n == 0:
-                raise ValueError('At least one block must be non empty per row')
-            n_rows[i] = n
-
-        for j in range(0, n_block_cols):
-            n = 0
-            for i in range(0, n_block_rows):
-                if (i,j) in keys:
-                    n = matrices[i,j].shape[1]
-                    break
-            if n == 0:
-                raise ValueError('At least one block must be non empty per col')
-            n_cols[j] = n
-        # ...
-
-        # ...
-        data = zeros(nnz)
-        rows = zeros(nnz, dtype=int)
-        cols = zeros(nnz, dtype=int)
-        # ...
-
-        # ...
-        n = 0
-        for ir in range(0, n_block_rows):
-            for ic in range(0, n_block_cols):
-                if (ir,ic) in keys:
-                    A = matrices[ir,ic]
-
-                    n += A.nnz
-
-                    shift_row = 0
-                    if ir > 0:
-                        shift_row = sum(n_rows[:ir])
-
-                    shift_col = 0
-                    if ic > 0:
-                        shift_col = sum(n_cols[:ic])
-
-                    rows[n-A.nnz:n] = A.row[:] + shift_row
-                    cols[n-A.nnz:n] = A.col[:] + shift_col
-                    data[n-A.nnz:n] = A.data
-        # ...
-
-        # ...
-        nr = n_rows.sum()
-        nc = n_cols.sum()
-
-        coo = coo_matrix((data, (rows, cols)), shape=(nr, nc))
-=======
         super().__setitem__( key, value )
 
     # ...
@@ -481,7 +367,6 @@
 
         # Create COO matrix from blocks in COO format
         coo = bmat( blocks_coo, format='coo' )
->>>>>>> dde1d780
         coo.eliminate_zeros()
 
         # Sanity check
